--- conflicted
+++ resolved
@@ -15,11 +15,7 @@
     "spcal.lib.spcalext",
     sources=["src/sort.c", "src/spcalext.c"],
     include_dirs=["include", numpy.get_include()],
-<<<<<<< HEAD
-    define_macros=[("NPY_NO_DEPRECATED_API", "NPY_2_0_API_VERSION")],
-=======
     define_macros=[("NPY_NO_DEPRECATED_API", "NPY_1_7_API_VERSION")],
->>>>>>> a85fb2e9
     extra_compile_args=extra_compile_args,
     extra_link_args=extra_link_args,
 )
