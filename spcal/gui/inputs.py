from PySide2 import QtCore, QtGui, QtWidgets
from PySide2.QtCharts import QtCharts

import numpy as np
from pathlib import Path

import spcal
from spcal import npdata

from spcal.calc import calculate_limits
from spcal.io import read_nanoparticle_file

from spcal.gui.charts import ParticleChart, ParticleChartView
from spcal.gui.options import OptionsWidget
from spcal.gui.tables import ParticleTable
from spcal.gui.units import UnitsWidget
from spcal.gui.widgets import (
    ElidedLabel,
    RangeSlider,
    ValidColorLineEdit,
)

from typing import Dict, Optional, Tuple, Union


class InputWidget(QtWidgets.QWidget):
    optionsChanged = QtCore.Signal()
    detectionsChanged = QtCore.Signal(int)
    limitsChanged = QtCore.Signal()

    def __init__(self, options: OptionsWidget, parent: QtWidgets.QWidget = None):
        super().__init__(parent)
        self.setAcceptDrops(True)

        self.redraw_charts_requested = False

        # self.detectionsChanged.connect(self.redrawChart)
        self.limitsChanged.connect(self.updateDetections)
        self.limitsChanged.connect(self.requestRedraw)

        self.options = options
<<<<<<< HEAD
        self.options.dwelltime.valueChanged.connect(self.updateLimits)
        self.options.method.currentTextChanged.connect(self.updateLimits)
        self.options.window_size.editingFinished.connect(self.updateLimits)
        self.options.check_use_window.toggled.connect(self.updateLimits)
        # self.options.epsilon.editingFinished.connect(self.updateLimits)
        self.options.sigma.editingFinished.connect(self.updateLimits)
        self.options.error_rate_alpha.editingFinished.connect(self.updateLimits)
        self.options.error_rate_beta.editingFinished.connect(self.updateLimits)
        # self.options.check_force_epsilon.toggled.connect(self.updateLimits)
=======
>>>>>>> 4f6ce03f

        self.background = 0.0
        self.background_std = 0.0
        self.detections = np.array([], dtype=np.float64)
        self.detections_std = 0.0
        self.limits: Optional[
            Tuple[
                str,
                Dict[str, float],
                Tuple[
                    Union[float, np.ndarray],
                    Union[float, np.ndarray],
                    Union[float, np.ndarray],
                ],
            ]
        ] = None

        self.button_file = QtWidgets.QPushButton("Open File")
        self.button_file.pressed.connect(self.dialogLoadFile)

        self.label_file = ElidedLabel()
        self.label_file.setSizePolicy(
            QtWidgets.QSizePolicy.Ignored, QtWidgets.QSizePolicy.Ignored
        )

        self.chart = ParticleChart()
        self.chartview = ParticleChartView(self.chart)
        self.chartview.setRubberBand(QtCharts.QChartView.HorizontalRubberBand)
        self.chartview.setAcceptDrops(False)

        self.table_units = QtWidgets.QComboBox()
        self.table_units.addItems(["Counts", "CPS"])
        self.table_units.currentTextChanged.connect(self.updateLimits)

        self.table = ParticleTable()
        self.table.model().dataChanged.connect(self.updateLimits)

        self.slider = RangeSlider()
        self.slider.setRange(0, 1)
        self.slider.setValues(0, 1)
        self.slider.valueChanged.connect(self.updateTrim)
        self.slider.value2Changed.connect(self.updateTrim)
        self.slider.sliderReleased.connect(self.updateLimits)

        # Sample options

        self.inputs = QtWidgets.QGroupBox("Inputs")
        self.inputs.setLayout(QtWidgets.QFormLayout())

        self.count = QtWidgets.QLineEdit("0")
        self.count.setReadOnly(True)
        self.background_count = QtWidgets.QLineEdit()
        self.background_count.setReadOnly(True)
        self.lod_count = QtWidgets.QLineEdit()
        self.lod_count.setReadOnly(True)

        self.outputs = QtWidgets.QGroupBox("Outputs")
        self.outputs.setLayout(QtWidgets.QFormLayout())
        self.outputs.layout().addRow("Particle count:", self.count)
        self.outputs.layout().addRow("Background count:", self.background_count)
        self.outputs.layout().addRow("LOD count:", self.lod_count)

        layout_table_file = QtWidgets.QHBoxLayout()
        layout_table_file.addWidget(self.button_file, 0, QtCore.Qt.AlignLeft)
        layout_table_file.addWidget(self.label_file, 1)

        layout_table_units = QtWidgets.QHBoxLayout()
        layout_table_units.addStretch(1)
        layout_table_units.addWidget(QtWidgets.QLabel("Intensity:"), 0)
        layout_table_units.addWidget(self.table_units, 0)

        layout_table = QtWidgets.QVBoxLayout()
        layout_table.addLayout(layout_table_units, 0)
        layout_table.addWidget(self.table, 1)

        layout_slider = QtWidgets.QHBoxLayout()
        layout_slider.addWidget(QtWidgets.QLabel("Trim:"))
        layout_slider.addWidget(self.slider, QtCore.Qt.AlignRight)

        layout_io = QtWidgets.QHBoxLayout()
        layout_io.addWidget(self.inputs)
        layout_io.addWidget(self.outputs)

        layout_chart = QtWidgets.QVBoxLayout()
        layout_chart.addLayout(layout_table_file, 0)
        layout_chart.addLayout(layout_io)
        layout_chart.addWidget(self.chartview, 1)
        layout_chart.addLayout(layout_slider)

        layout = QtWidgets.QHBoxLayout()
        layout.addLayout(layout_table, 0)
        layout.addLayout(layout_chart, 1)

        self.setLayout(layout)

    @property
    def limit_ub(self) -> Union[float, np.ndarray]:
        return self.limits[2][0]

    @property
    def limit_lc(self) -> Union[float, np.ndarray]:
        return self.limits[2][1]

    @property
    def limit_ld(self) -> Union[float, np.ndarray]:
        return self.limits[2][2]

    def dragEnterEvent(self, event: QtGui.QDragEnterEvent) -> None:
        if (
            event.mimeData().hasHtml()
            or event.mimeData().hasText()
            or event.mimeData().hasUrls()
        ):
            event.acceptProposedAction()
        else:  # pragma: no cover
            super().dragEnterEvent(event)

    def dropEvent(self, event: QtGui.QDropEvent) -> None:
        if event.mimeData().hasUrls():
            for url in event.mimeData().urls():
                self.loadFile(url.toLocalFile())
                break
            event.acceptProposedAction()
        elif event.mimeData().hasText():
            text = event.mimeData().text()
            data = np.genfromtxt(text.split("\n"), usecols=0, dtype=np.float64)
            data = data[~np.isnan(data)]
            if data.size == 0:
                event.ignore()
                return

            self.loadData(data)
            event.acceptProposedAction()
        elif event.mimeData().hasHtml():
            pass
        else:
            super().dropEvent(event)

    def showEvent(self, event: QtGui.QShowEvent) -> None:
        super().showEvent(event)
        if self.redraw_charts_requested:
            self.redrawChart()
            self.redrawLimits()
            self.redraw_charts_requested = False

    def numberOfEvents(self) -> int:
        return self.slider.right() - self.slider.left()

    def responseAsCounts(
        self, trim: Optional[Tuple[int, int]] = None
    ) -> Optional[np.ndarray]:
        if trim is None:
            trim = (self.slider.left(), self.slider.right())

        dwelltime = self.options.dwelltime.baseValue()
        response = self.table.model().array[trim[0] : trim[1], 0]

        if self.table_units.currentText() == "Counts":
            return response
        elif dwelltime is not None:
            return response * dwelltime
        else:
            return None

    def timeAsSeconds(self) -> Optional[float]:
        dwell = self.options.dwelltime.baseValue()
        if dwell is None:
            return None
        return (self.slider.right() - self.slider.left()) * dwell

    def dialogLoadFile(self) -> None:
        file, _ = QtWidgets.QFileDialog.getOpenFileName(
            self,
            "Open",
            "",
            "CSV Documents(*.csv *.txt *.text);;All files(*)",
        )
        if file != "":
            self.loadFile(file)

    def loadFile(self, file: str) -> None:
        try:
            responses, parameters = read_nanoparticle_file(file, delimiter=",")
        except ValueError as e:
            QtWidgets.QMessageBox.critical(self, f"Import Failed!", str(e))
            return

        self.label_file.setText(Path(file).name)

        self.table_units.blockSignals(True)
        self.table_units.setCurrentText("CPS" if parameters["cps"] else "Counts")
        self.table_units.blockSignals(False)

        # Update dwell time
        if "dwelltime" in parameters:
            self.options.dwelltime.setBaseValue(parameters["dwelltime"])

        self.loadData(responses)

    def loadData(self, data: np.ndarray) -> None:
        self.table.model().beginResetModel()
        self.table.model().array = data[:, None]
        self.table.model().endResetModel()

        # Update Chart and slider
        offset = self.slider.maximum() - self.slider.right()
        self.slider.setRange(0, self.table.model().rowCount())

        right = max(self.slider.maximum() - offset, 1)
        left = min(self.slider.left(), right - 1)
        self.slider.setValues(left, right)
        self.chart.xaxis.setRange(self.slider.minimum(), self.slider.maximum())

        self.updateLimits()

    def updateDetections(self) -> None:
        responses = self.responseAsCounts()

        if self.limits is None or responses is None or responses.size == 0:
            self.detections = np.array([])
            self.background_std = 0.0
            self.detections_std = 0.0

            self.count.setText("")
            self.background_count.setText("")
            self.lod_count.setText("")
        else:
            detections, labels, regions = spcal.accumulate_detections(
                responses, self.limit_lc, self.limit_ld
            )
            if detections.size == 0:  # No detections = no centers
                self.centers = np.array([], dtype=int)
            else:
                # Calculate the maximum point in peak
                widths = regions[:, 1] - regions[:, 0]  # Width of each peak
                # peak indicies for max width
                indicies = regions[:, 0] + np.arange(np.amax(widths) + 1)[:, None]
                indicies = np.clip(indicies, 0, responses.size - 1)  # limit to arrays size
                # limit to peak width
                indicies = np.where(
                    indicies - regions[:, 0] < widths, indicies, regions[:, 1]
                )
                self.centers = np.argmax(responses[indicies], axis=0) + regions[:, 0]

            self.detections = detections
            self.detections_std = np.sqrt(detections.size)  # poisson approximation
            self.background = np.mean(responses[labels == 0])
            self.background_std = np.std(responses[labels == 0])
<<<<<<< HEAD
            lod = np.mean(self.limit_ld)  # + self.background
=======

            lod = np.mean(self.limits[3])  # + self.background
>>>>>>> 4f6ce03f

            self.count.setText(f"{detections.size} ± {self.detections_std:.1f}")
            self.background_count.setText(
                f"{self.background:.4g} ± {self.background_std:.4g}"
            )
<<<<<<< HEAD
=======
            if self.limits[0][0] == "Poisson":
                symbol = "ε"
            elif self.limits[0][0] == "Manual Input":
                symbol = "t"
            else:
                symbol = "σ"
>>>>>>> 4f6ce03f
            self.lod_count.setText(
                f"{lod:.4g} ({self.limits[0]}, {','.join(f'{k}={v}' for k,v in self.limits[1].items())})"
            )

        self.detectionsChanged.emit(self.detections.size)

    def updateLimits(self) -> None:
        method = self.options.method.currentText()
        responses = self.responseAsCounts()
        sigma = (
            float(self.options.sigma.text())
            if self.options.sigma.hasAcceptableInput()
            else 3.0
        )
        alpha = (
            float(self.options.error_rate_alpha.text())
            if self.options.error_rate_alpha.hasAcceptableInput()
            else 0.05
        )
        beta = (
            float(self.options.error_rate_beta.text())
            if self.options.error_rate_beta.hasAcceptableInput()
            else 0.05
        )
        window_size = (
            int(self.options.window_size.text())
            if self.options.window_size.hasAcceptableInput()
            and self.options.window_size.isEnabled()
            else None
        )

        if responses is not None:
<<<<<<< HEAD
            try:
                self.limits = calculate_limits(
                    responses,
                    method,
                    sigma,
                    (alpha, beta),
                    window=window_size,
                )
            except ValueError:
                self.limits = None
=======
            if method == "Manual Input":
                try:
                    limit = float(self.options.manual.text())
                    self.limits = ("Manual Input", limit), np.mean(responses), limit, limit
                except ValueError:
                    self.limits = None
            else:
                try:
                    self.limits = calculate_limits(
                        responses,
                        method,
                        sigma,
                        epsilon,
                        force_epsilon=self.options.check_force_epsilon.isChecked(),
                        window=window_size,
                    )
                except ValueError:
                    self.limits = None
>>>>>>> 4f6ce03f
        else:
            self.limits = None

        self.limitsChanged.emit()

    def redrawChart(self) -> None:
        responses = self.responseAsCounts(trim=(0, self.table.model().rowCount()))
        if responses is None or responses.size == 0:
            return

        centers = self.centers + self.slider.left()

        self.chart.setData(np.nan_to_num(responses))
        self.chart.setScatter(centers, responses[centers])

        self.chart.drawVerticalLines(
            [self.slider.left(), self.slider.right()],
            pens=[
                QtGui.QPen(QtGui.QColor(255, 0, 0), 2.0),
                QtGui.QPen(QtGui.QColor(255, 0, 0), 2.0),
            ],
            visible_in_legend=[False, False],  # type: ignore
        )
        self.chart.updateYRange()

    def redrawLimits(self) -> None:
        if self.limits is None:
            self.chart.ub.clear()
            self.chart.lc.clear()
            self.chart.ld.clear()
            return

        xs = np.arange(self.slider.left(), self.slider.right())

        self.chart.setBackground(xs, self.limit_ub)
        if self.limits[0] == "Poisson":
            self.chart.setLimitCritical(xs, self.limit_lc)
        else:
            self.chart.lc.clear()
        self.chart.setLimitDetection(xs, self.limit_ld)
        self.chart.updateGeometry()

    def requestRedraw(self) -> None:
        if self.isVisible():
            self.redrawChart()
            self.redrawLimits()
        else:
            self.redraw_charts_requested = True

    def updateTrim(self) -> None:
        values = [self.slider.left(), self.slider.right()]
        self.chart.setVerticalLines(values)  # type: ignore

    def resetInputs(self) -> None:
        self.blockSignals(True)
        self.slider.setRange(0, 100)
        self.slider.setValues(0, 100)
        self.count.setText("0")
        self.background_count.setText("")
        self.lod_count.setText("")

        self.background = 0.0
        self.background_std = 0.0
        self.detections = np.array([], dtype=np.float64)
        self.detections_std = 0.0
        self.limits = None

        self.table.model().beginResetModel()
        self.table.model().array = np.empty((0, 1), dtype=float)
        self.table.model().endResetModel()
        self.blockSignals(False)

        self.optionsChanged.emit()


class SampleWidget(InputWidget):
    def __init__(self, options: OptionsWidget, parent: QtWidgets.QWidget = None):
        super().__init__(options, parent=parent)

        self.element = ValidColorLineEdit(color_bad=QtGui.QColor(255, 255, 172))
        self.element.setValid(False)
        self.element.setCompleter(QtWidgets.QCompleter(list(npdata.data.keys())))
        self.element.textChanged.connect(self.elementChanged)

        self.density = UnitsWidget(
            {"g/cm³": 1e-3 * 1e6, "kg/m³": 1.0},
            default_unit="g/cm³",
        )
        self.molarmass = UnitsWidget(
            {"g/mol": 1e-3, "kg/mol": 1.0},
            default_unit="g/mol",
            invalid_color=QtGui.QColor(255, 255, 172),
        )
        self.massfraction = ValidColorLineEdit("1.0")
        self.massfraction.setValidator(QtGui.QDoubleValidator(0.0, 1.0, 4))

        self.element.setToolTip(
            "Input formula for density, molarmass and massfraction."
        )
        self.density.setToolTip("Sample particle density.")
        self.molarmass.setToolTip(
            "Molecular weight, required to calculate intracellular concentrations."
        )
        self.massfraction.setToolTip(
            "Ratio of the mass of the analyte over the mass of the particle."
        )

        self.density.valueChanged.connect(self.optionsChanged)
        self.molarmass.valueChanged.connect(self.optionsChanged)
        self.massfraction.textChanged.connect(self.optionsChanged)

        self.inputs.layout().addRow("Formula:", self.element)
        self.inputs.layout().addRow("Density:", self.density)
        self.inputs.layout().addRow("Molar mass:", self.molarmass)
        self.inputs.layout().addRow("Molar ratio:", self.massfraction)

    def isComplete(self) -> bool:
        return (
            self.detections is not None
            and self.detections.size > 0
            and self.massfraction.hasAcceptableInput()
            and self.density.hasAcceptableInput()
        )

    def elementChanged(self, text: str) -> None:
        if text in npdata.data:
            density, mw, mr = npdata.data[text]
            self.element.setValid(True)
            self.density.setValue(density)
            self.density.setUnit("g/cm³")
            self.density.setEnabled(False)
            self.molarmass.setValue(mw)
            self.molarmass.setUnit("g/mol")
            self.molarmass.setEnabled(False)
            self.massfraction.setText(str(mr))
            self.massfraction.setEnabled(False)
        else:
            self.element.setValid(False)
            self.density.setEnabled(True)
            self.molarmass.setEnabled(True)
            self.massfraction.setEnabled(True)

    def resetInputs(self) -> None:
        self.blockSignals(True)
        self.element.setText("")
        self.density.setValue(None)
        self.molarmass.setValue(None)
        self.massfraction.setText("1.0")
        self.blockSignals(False)
        super().resetInputs()


class ReferenceWidget(InputWidget):
    def __init__(self, options: OptionsWidget, parent: QtWidgets.QWidget = None):
        super().__init__(options, parent=parent)

        concentration_units = {
            "fg/L": 1e-18,
            "pg/L": 1e-15,
            "ng/L": 1e-12,
            "μg/L": 1e-9,
            "mg/L": 1e-6,
            "g/L": 1e-3,
            "kg/L": 1.0,
        }

        self.element = ValidColorLineEdit(color_bad=QtGui.QColor(255, 255, 172))
        self.element.setValid(False)
        self.element.setCompleter(QtWidgets.QCompleter(list(npdata.data.keys())))
        self.element.textChanged.connect(self.elementChanged)

        self.concentration = UnitsWidget(
            units=concentration_units,
            default_unit="ng/L",
            invalid_color=QtGui.QColor(255, 255, 172),
        )
        self.density = UnitsWidget(
            {"g/cm³": 1e-3 * 1e6, "kg/m³": 1.0},
            default_unit="g/cm³",
        )
        self.diameter = UnitsWidget(
            {"nm": 1e-9, "μm": 1e-6, "m": 1.0},
            default_unit="nm",
        )
        self.massfraction = ValidColorLineEdit(
            "1.0", color_bad=QtGui.QColor(255, 255, 172)
        )
        self.massfraction.setValidator(QtGui.QDoubleValidator(0.0, 1.0, 4))

        self.element.setToolTip("Input formula for density and massfraction.")
        self.concentration.setToolTip("Reference particle concentration.")
        self.density.setToolTip("Reference particle density.")
        self.diameter.setToolTip("Reference particle diameter.")
        self.massfraction.setToolTip(
            "Ratio of the mass of the particle to the analyte."
        )

        self.concentration.valueChanged.connect(self.optionsChanged)
        self.density.valueChanged.connect(self.optionsChanged)
        self.diameter.valueChanged.connect(self.optionsChanged)
        self.massfraction.textChanged.connect(self.optionsChanged)

        self.inputs.layout().addRow("Concentration:", self.concentration)
        self.inputs.layout().addRow("Diameter:", self.diameter)
        self.inputs.layout().addRow("Formula:", self.element)
        self.inputs.layout().addRow("Density:", self.density)
        self.inputs.layout().addRow("Mass fraction:", self.massfraction)

        self.efficiency = QtWidgets.QLineEdit()
        self.efficiency.setValidator(QtGui.QDoubleValidator(0.0, 1.0, 10))
        self.efficiency.setReadOnly(True)

        self.massresponse = UnitsWidget(
            {
                "ag/count": 1e-21,
                "fg/count": 1e-18,
                "pg/count": 1e-15,
                "ng/count": 1e-12,
                "μg/count": 1e-9,
                "mg/count": 1e-6,
                "g/count": 1e-3,
                "kg/count": 1.0,
            },
            default_unit="ag/count",
        )
        self.massresponse.setReadOnly(True)

        self.outputs.layout().addRow("Trans. Efficiency:", self.efficiency)
        self.outputs.layout().addRow("Mass Response:", self.massresponse)

        self.options.dwelltime.valueChanged.connect(self.recalculate)
        self.options.response.valueChanged.connect(self.recalculate)
        self.options.uptake.valueChanged.connect(self.recalculate)
        self.optionsChanged.connect(self.recalculate)
        self.detectionsChanged.connect(self.recalculate)

    def recalculate(self) -> None:
        self.efficiency.setText("")
        self.massresponse.setValue("")

        density = self.density.baseValue()
        diameter = self.diameter.baseValue()
        if self.detections.size == 0 or density is None or diameter is None:
            return

        mass = spcal.reference_particle_mass(density, diameter)
        massfraction = (
            float(self.massfraction.text())
            if self.massfraction.hasAcceptableInput()
            else None
        )
        if massfraction is not None:
            self.massresponse.setBaseValue(
                mass * massfraction / np.mean(self.detections)
            )

        # If concentration defined use conc method
        concentration = self.concentration.baseValue()
        uptake = self.options.uptake.baseValue()
        time = self.timeAsSeconds()
        if concentration is not None and uptake is not None and time is not None:
            efficiency = spcal.nebulisation_efficiency_from_concentration(
                self.detections.size,
                concentration=concentration,
                mass=mass,
                flowrate=uptake,
                time=time,
            )
            self.efficiency.setText(f"{efficiency:.4g}")
            return

        # Else use the other method
        dwell = self.options.dwelltime.baseValue()
        response = self.options.response.baseValue()
        if (
            dwell is not None
            and response is not None
            and uptake is not None
            and massfraction is not None
        ):
            efficiency = spcal.nebulisation_efficiency_from_mass(
                self.detections,
                dwell=dwell,
                mass=mass,
                flowrate=uptake,
                response_factor=response,
                mass_fraction=massfraction,
            )
            self.efficiency.setText(f"{efficiency:.4g}")

    def elementChanged(self, text: str) -> None:
        if text in npdata.data:
            density, _, mr = npdata.data[text]
            self.element.setValid(True)
            self.density.setValue(density)
            self.density.setUnit("g/cm³")
            self.density.setEnabled(False)
            self.massfraction.setText(str(mr))
            self.massfraction.setEnabled(False)
        else:
            self.element.setValid(False)
            self.density.setEnabled(True)
            self.massfraction.setEnabled(True)

    def isComplete(self) -> bool:
        return (
            self.detections is not None
            and self.detections.size > 0
            and self.diameter.hasAcceptableInput()
            and self.massfraction.hasAcceptableInput()
            and self.density.hasAcceptableInput()
        )

    def resetInputs(self) -> None:
        self.blockSignals(True)
        self.element.setText("")
        self.diameter.setValue(None)
        self.density.setValue(None)
        self.massfraction.setText("1.0")
        self.concentration.setValue(None)

        self.efficiency.setText("")
        self.massresponse.setValue(None)
        self.blockSignals(False)
        super().resetInputs()<|MERGE_RESOLUTION|>--- conflicted
+++ resolved
@@ -39,18 +39,16 @@
         self.limitsChanged.connect(self.requestRedraw)
 
         self.options = options
-<<<<<<< HEAD
         self.options.dwelltime.valueChanged.connect(self.updateLimits)
         self.options.method.currentTextChanged.connect(self.updateLimits)
         self.options.window_size.editingFinished.connect(self.updateLimits)
         self.options.check_use_window.toggled.connect(self.updateLimits)
         # self.options.epsilon.editingFinished.connect(self.updateLimits)
         self.options.sigma.editingFinished.connect(self.updateLimits)
+        self.options.manual.editingFinished.connect(self.updateLimits)
         self.options.error_rate_alpha.editingFinished.connect(self.updateLimits)
         self.options.error_rate_beta.editingFinished.connect(self.updateLimits)
         # self.options.check_force_epsilon.toggled.connect(self.updateLimits)
-=======
->>>>>>> 4f6ce03f
 
         self.background = 0.0
         self.background_std = 0.0
@@ -288,7 +286,9 @@
                 widths = regions[:, 1] - regions[:, 0]  # Width of each peak
                 # peak indicies for max width
                 indicies = regions[:, 0] + np.arange(np.amax(widths) + 1)[:, None]
-                indicies = np.clip(indicies, 0, responses.size - 1)  # limit to arrays size
+                indicies = np.clip(
+                    indicies, 0, responses.size - 1
+                )  # limit to arrays size
                 # limit to peak width
                 indicies = np.where(
                     indicies - regions[:, 0] < widths, indicies, regions[:, 1]
@@ -299,26 +299,12 @@
             self.detections_std = np.sqrt(detections.size)  # poisson approximation
             self.background = np.mean(responses[labels == 0])
             self.background_std = np.std(responses[labels == 0])
-<<<<<<< HEAD
             lod = np.mean(self.limit_ld)  # + self.background
-=======
-
-            lod = np.mean(self.limits[3])  # + self.background
->>>>>>> 4f6ce03f
 
             self.count.setText(f"{detections.size} ± {self.detections_std:.1f}")
             self.background_count.setText(
                 f"{self.background:.4g} ± {self.background_std:.4g}"
             )
-<<<<<<< HEAD
-=======
-            if self.limits[0][0] == "Poisson":
-                symbol = "ε"
-            elif self.limits[0][0] == "Manual Input":
-                symbol = "t"
-            else:
-                symbol = "σ"
->>>>>>> 4f6ce03f
             self.lod_count.setText(
                 f"{lod:.4g} ({self.limits[0]}, {','.join(f'{k}={v}' for k,v in self.limits[1].items())})"
             )
@@ -351,37 +337,24 @@
         )
 
         if responses is not None:
-<<<<<<< HEAD
             try:
-                self.limits = calculate_limits(
-                    responses,
-                    method,
-                    sigma,
-                    (alpha, beta),
-                    window=window_size,
-                )
-            except ValueError:
-                self.limits = None
-=======
-            if method == "Manual Input":
-                try:
+                if method == "Manual Input":
                     limit = float(self.options.manual.text())
-                    self.limits = ("Manual Input", limit), np.mean(responses), limit, limit
-                except ValueError:
-                    self.limits = None
-            else:
-                try:
+                    self.limits = (
+                        "Manual Input",
+                        {},
+                        (np.mean(responses), limit, limit),
+                    )
+                else:
                     self.limits = calculate_limits(
                         responses,
                         method,
                         sigma,
-                        epsilon,
-                        force_epsilon=self.options.check_force_epsilon.isChecked(),
+                        (alpha, beta),
                         window=window_size,
                     )
-                except ValueError:
-                    self.limits = None
->>>>>>> 4f6ce03f
+            except ValueError:
+                self.limits = None
         else:
             self.limits = None
 
